import { invoke } from "@tauri-apps/api/core";

// DOM Element References
const dropZone = document.getElementById('drop-zone')!;
const fileInput = document.getElementById('file-input') as HTMLInputElement;
const statusArea = document.getElementById('status-area')!;
const previewImage = document.getElementById('preview-image') as HTMLImageElement;
const statusMessage = document.getElementById('status-message')!;
const configArea = document.getElementById('config-area')!;
const colorSlider = document.getElementById('color-slider') as HTMLInputElement;
const colorCount = document.getElementById('color-count')!;
const saveButton = document.getElementById('save-button') as HTMLButtonElement;

// Application State
let vectorizedSvgString: string | null = null;

// --- Worker Setup ---
const worker = new Worker(new URL('./worker.ts', import.meta.url)/*, {
    type: 'module'
}*/);

worker.onmessage = (e: MessageEvent) => {
    const { type, svgstring, message } = e.data;
    if (type === 'SUCCESS') {
        vectorizedSvgString = svgstring;
        statusMessage.textContent = "Vectorization complete!";
        saveButton.disabled = false;
    } else if (type === 'ERROR') {
        statusMessage.textContent = `Error during vectorization: ${message}`;
        console.error("ImageTracer Worker Error:", message);
        saveButton.disabled = true;
    }
};

worker.onerror = (error: ErrorEvent) => {
    statusMessage.textContent = `An unexpected error occurred in the worker: ${error.message}`;
    console.error("Worker Error:", error);
    saveButton.disabled = true;
};

// --- Event Listeners ---

// Handle clicks on the drop zone to trigger the hidden file input
dropZone.addEventListener('click', () => fileInput.click());
fileInput.addEventListener('change', (e) => {
    const target = e.target as HTMLInputElement;
    if (target.files && target.files.length > 0) {
        handleFile(target.files[0]);
    }
});

// Drag and Drop Listeners
dropZone.addEventListener('dragover', (e) => {
    e.preventDefault(); // Necessary to allow drop
    dropZone.classList.add('dragover');
});

dropZone.addEventListener('dragleave', () => {
    dropZone.classList.remove('dragover');
});

dropZone.addEventListener('drop', (e) => {
    e.preventDefault();
    dropZone.classList.remove('dragover');
    if (e.dataTransfer && e.dataTransfer.files.length > 0) {
        handleFile(e.dataTransfer.files[0]);
    }
});

// Slider listener to re-process the image with a new color count
colorSlider.addEventListener('input', (e) => {
    const target = e.target as HTMLInputElement;
    colorCount.textContent = target.value;
    // If a preview image has a source, it means an image is loaded and ready to be re-processed.
    if (previewImage.src) {
        processImage(previewImage);
    }
});

// Save button listener
saveButton.addEventListener('click', async () => {
    if (vectorizedSvgString) {
        statusMessage.textContent = "Preparing to save...";
        try {
            // The worker has already prepared the SVG string.

            // We just need to pass it to the backend. The backend expects camelCase.
            await invoke('save_svg', { svgContent: vectorizedSvgString });
            statusMessage.textContent = "SVG saved successfully!";
        } catch (error) {
            statusMessage.textContent = `Error saving file: ${error}`;
            console.error("Error invoking backend:", error);
        }
    }
});

// --- Core Logic Functions ---

/**
 * Handles the file once it's selected or dropped.
 * This function now uses the 'previewImage' element's own 'onload' event for reliability.
 */
function handleFile(file: File) {
    if (!file.type.startsWith('image/')) {
        statusMessage.textContent = "Please select an image file.";
        return;
    }

    // we can log the file name for debugging, but we don't need to store it
    console.log("Handling file:", file.name);
    statusMessage.textContent = "Loading image...";

    const reader = new FileReader();
    reader.onload = (e) => {
        const imageUrl = e.target!.result as string;

        // Update the visible preview image for the user
        previewImage.src = imageUrl;

        // Use a new, in-memory image for processing to ensure reliability.
        // This avoids potential race conditions with the DOM element's load event.
        const processingImage = new Image();
        processingImage.onload = () => {
            // Pass this new, reliably-loaded image object to the processing function.
            processImage(processingImage);
        };
        processingImage.src = imageUrl;
        
        statusArea.classList.remove('hidden');
        configArea.classList.remove('hidden');
    };
    reader.onerror = () => {
        statusMessage.textContent = "Error reading file.";
        console.error("FileReader error.");
    };
    reader.readAsDataURL(file);

    // Reset state for the new image
    saveButton.disabled = true;
    vectorizedSvgString = null;
}

/**
 * Processes the image using ImageTracer.js.
 * It now accepts the image element to process as an argument.
 */
function processImage(imageElement: HTMLImageElement) {
    if (!imageElement || !imageElement.src || imageElement.naturalWidth === 0) {
        statusMessage.textContent = "Image is not valid for processing.";
        console.error("processImage was called with an invalid or unloaded image.");
        return;
    }

    statusMessage.textContent = "Vectorizing image...";
    saveButton.disabled = true;
    vectorizedSvgString = null; // Reset SVG string when re-processing

    const canvas = document.createElement('canvas');
    const ctx = canvas.getContext('2d')!;
    canvas.width = imageElement.naturalWidth;
    canvas.height = imageElement.naturalHeight;
    ctx.drawImage(imageElement, 0, 0);

    const imageData = ctx.getImageData(0, 0, imageElement.naturalWidth, imageElement.naturalHeight);

    const options = {
        numberofcolors: parseInt(colorSlider.value, 10),
<<<<<<< HEAD
        ltres: 0.01,
        qtres: 0.01,
        pathomit: 0,
        roundcoords: 3
=======
        ltres: 0.1,
        qtres: 0.1,
        pathomit: 0,
        roundcoords: 2
>>>>>>> 436ce91e
    };

    // Post the data to the worker
    worker.postMessage({ imageData, options });
}<|MERGE_RESOLUTION|>--- conflicted
+++ resolved
@@ -165,17 +165,12 @@
 
     const options = {
         numberofcolors: parseInt(colorSlider.value, 10),
-<<<<<<< HEAD
+
         ltres: 0.01,
         qtres: 0.01,
         pathomit: 0,
         roundcoords: 3
-=======
-        ltres: 0.1,
-        qtres: 0.1,
-        pathomit: 0,
-        roundcoords: 2
->>>>>>> 436ce91e
+
     };
 
     // Post the data to the worker
