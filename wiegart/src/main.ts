--- conflicted
+++ resolved
@@ -83,13 +83,9 @@
         statusMessage.textContent = "Preparing to save...";
         try {
             // The worker has already prepared the SVG string.
-<<<<<<< HEAD
+
             // We just need to pass it to the backend. The backend expects camelCase.
             await invoke('save_svg', { svgContent: vectorizedSvgString });
-=======
-            // We just need to pass it to the backend.
-            await invoke('save_svg', { svg_content: vectorizedSvgString });
->>>>>>> ff154a1f
             statusMessage.textContent = "SVG saved successfully!";
         } catch (error) {
             statusMessage.textContent = `Error saving file: ${error}`;
